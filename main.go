package main

import (
	"context"
	"encoding/json"
	"flag"
	"fmt"
	"log"
	"net"
	"net/http"
	"os"
	"os/signal"
	"path"
	"path/filepath"
	"strconv"
	"strings"
	"syscall"
	"time"

	ggr "github.com/aerokube/ggr/config"
	"github.com/aerokube/selenoid/config"
	"github.com/aerokube/selenoid/jsonerror"
	"github.com/aerokube/selenoid/protect"
	"github.com/aerokube/selenoid/service"
	"github.com/aerokube/selenoid/session"
	"github.com/aerokube/selenoid/upload"
	"github.com/aerokube/util"
	"github.com/aerokube/util/docker"
	"github.com/docker/docker/client"
	"github.com/pkg/errors"
	"golang.org/x/net/websocket"
)

var (
	hostname                 string
	disableDocker            bool
	disableQueue             bool
	enableFileUpload         bool
	listen                   string
	timeout                  time.Duration
	maxTimeout               time.Duration
	newSessionAttemptTimeout time.Duration
	sessionDeleteTimeout     time.Duration
	serviceStartupTimeout    time.Duration
	gracefulPeriod           time.Duration
	limit                    int
	retryCount               int
	containerNetwork         string
	sessions                 = session.NewMap()
	confPath                 string
	logConfPath              string
	captureDriverLogs        bool
	disablePrivileged        bool
	videoOutputDir           string
	videoRecorderImage       string
	logOutputDir             string
	saveAllLogs              bool
	ggrHost                  *ggr.Host
	conf                     *config.Config
	queue                    *protect.Queue
	manager                  service.Manager
	cli                      *client.Client
	nameSpace                string
	enableKubernetesSupport  bool

	startTime = time.Now()

	version     bool
	gitRevision = "HEAD"
	buildStamp  = "unknown"
)

func init() {
	var mem service.MemLimit
	var cpu service.CpuLimit
	flag.BoolVar(&disableDocker, "disable-docker", false, "Disable docker support")
	flag.BoolVar(&disableQueue, "disable-queue", false, "Disable wait queue")
	flag.BoolVar(&enableFileUpload, "enable-file-upload", false, "File upload support")
	flag.StringVar(&listen, "listen", ":4444", "Network address to accept connections")
	flag.StringVar(&confPath, "conf", "config/browsers.json", "Browsers configuration file")
	flag.StringVar(&logConfPath, "log-conf", "", "Container logging configuration file")
	flag.IntVar(&limit, "limit", 5, "Simultaneous container runs")
	flag.IntVar(&retryCount, "retry-count", 1, "New session attempts retry count")
	flag.DurationVar(&timeout, "timeout", 60*time.Second, "Session idle timeout in time.Duration format")
	flag.DurationVar(&maxTimeout, "max-timeout", 1*time.Hour, "Maximum valid session idle timeout in time.Duration format")
	flag.DurationVar(&newSessionAttemptTimeout, "session-attempt-timeout", 30*time.Second, "New session attempt timeout in time.Duration format")
	flag.DurationVar(&sessionDeleteTimeout, "session-delete-timeout", 30*time.Second, "Session delete timeout in time.Duration format")
	flag.DurationVar(&serviceStartupTimeout, "service-startup-timeout", 60*time.Second, "Service startup timeout in time.Duration format")
	flag.BoolVar(&version, "version", false, "Show version and exit")
	flag.Var(&mem, "mem", "Containers memory limit e.g. 128m or 1g")
	flag.Var(&cpu, "cpu", "Containers cpu limit as float e.g. 0.2 or 1.0")
	flag.StringVar(&containerNetwork, "container-network", service.DefaultContainerNetwork, "Network to be used for containers")
	flag.BoolVar(&captureDriverLogs, "capture-driver-logs", false, "Whether to add driver process logs to Selenoid output")
	flag.BoolVar(&disablePrivileged, "disable-privileged", false, "Whether to disable privileged container mode")
	flag.StringVar(&videoOutputDir, "video-output-dir", "video", "Directory to save recorded video to")
	flag.StringVar(&videoRecorderImage, "video-recorder-image", "selenoid/video-recorder:latest-release", "Image to use as video recorder")
	flag.StringVar(&logOutputDir, "log-output-dir", "", "Directory to save session log to")
	flag.BoolVar(&saveAllLogs, "save-all-logs", false, "Whether to save all logs without considering capabilities")
<<<<<<< HEAD
	flag.DurationVar(&gracefulPeriod, "graceful-period", 300*time.Second, "graceful shutdown period in time.Duration format, e.g. 300s or 500ms")
=======
	flag.BoolVar(&enableKubernetesSupport, "enable-kubernetes-support", false, "Enable kubernetes support")
	flag.StringVar(&nameSpace, "namespace", "default", "Kubernetes namespace for browsers")
>>>>>>> fbe751f3
	flag.Parse()

	if version {
		showVersion()
		os.Exit(0)
	}

	var err error
	hostname, err = os.Hostname()
	if err != nil {
		log.Fatalf("[-] [INIT] [%s: %v]", os.Args[0], err)
	}
	if ggrHostEnv := os.Getenv("GGR_HOST"); ggrHostEnv != "" {
		ggrHost = parseGgrHost(ggrHostEnv)
	}
	queue = protect.New(limit, disableQueue)
	conf = config.NewConfig()
	err = conf.Load(confPath, logConfPath)
	if err != nil {
		log.Fatalf("[-] [INIT] [%s: %v]", os.Args[0], err)
	}
	onSIGHUP(func() {
		err := conf.Load(confPath, logConfPath)
		if err != nil {
			log.Printf("[-] [INIT] [%s: %v]", os.Args[0], err)
		}
	})
	inDocker := false
	_, err = os.Stat("/.dockerenv")
	if err == nil {
		inDocker = true
	}

	if !disableDocker {
		videoOutputDir, err = filepath.Abs(videoOutputDir)
		if err != nil {
			log.Fatalf("[-] [INIT] [Invalid video output dir %s: %v]", videoOutputDir, err)
		}
		err = os.MkdirAll(videoOutputDir, os.FileMode(0644))
		if err != nil {
			log.Fatalf("[-] [INIT] [Failed to create video output dir %s: %v]", videoOutputDir, err)
		}
		log.Printf("[-] [INIT] [Video Dir: %s]", videoOutputDir)
	}
	if logOutputDir != "" {
		logOutputDir, err = filepath.Abs(logOutputDir)
		if err != nil {
			log.Fatalf("[-] [INIT] [Invalid log output dir %s: %v]", logOutputDir, err)
		}
		err = os.MkdirAll(logOutputDir, os.FileMode(0644))
		if err != nil {
			log.Fatalf("[-] [INIT] [Failed to create log output dir %s: %v]", logOutputDir, err)
		}
		log.Printf("[-] [INIT] [Logs Dir: %s]", logOutputDir)
		if saveAllLogs {
			log.Printf("[-] [INIT] [Saving all logs]")
		}
	}

	upload.Init()

	environment := service.Environment{
		InDocker:             inDocker,
		CPU:                  int64(cpu),
		Memory:               int64(mem),
		Network:              containerNetwork,
		StartupTimeout:       serviceStartupTimeout,
		SessionDeleteTimeout: sessionDeleteTimeout,
		CaptureDriverLogs:    captureDriverLogs,
		VideoOutputDir:       videoOutputDir,
		VideoContainerImage:  videoRecorderImage,
		LogOutputDir:         logOutputDir,
		SaveAllLogs:          saveAllLogs,
		Privileged:           !disablePrivileged,
		NameSpace:            nameSpace,
		InKubernetes:         enableKubernetesSupport,
	}

	if enableKubernetesSupport {
		disableDocker = true
		manager = &service.DefaultManager{Environment: &environment, Config: conf}
		log.Println("[-] [INIT] [Selenoid is running with kubernetes support]")
		return 
	}

	if disableDocker {
		manager = &service.DefaultManager{Environment: &environment, Config: conf}
		if logOutputDir != "" && captureDriverLogs {
			log.Fatalf("[-] [INIT] [In drivers mode only one of -capture-driver-logs and -log-output-dir flags is allowed]")
		}
		return
	}
	dockerHost := os.Getenv("DOCKER_HOST")
	if dockerHost == "" {
		dockerHost = client.DefaultDockerHost
	}
	u, err := client.ParseHostURL(dockerHost)
	if err != nil {
		log.Fatalf("[-] [INIT] [%v]", err)
	}
	ip, _, _ := net.SplitHostPort(u.Host)
	environment.IP = ip
	cli, err = docker.CreateCompatibleDockerClient(
		func(specifiedApiVersion string) {
			log.Printf("[-] [INIT] [Using Docker API version: %s]", specifiedApiVersion)
		},
		func(determinedApiVersion string) {
			log.Printf("[-] [INIT] [Your Docker API version is %s]", determinedApiVersion)
		},
		func(defaultApiVersion string) {
			log.Printf("[-] [INIT] [Did not manage to determine your Docker API version - using default version: %s]", defaultApiVersion)
		},
	)
	if err != nil {
		log.Fatalf("[-] [INIT] [New docker client: %v]", err)
	}
	manager = &service.DefaultManager{Environment: &environment, Client: cli, Config: conf}
}

func parseGgrHost(s string) *ggr.Host {
	h, p, err := net.SplitHostPort(s)
	if err != nil {
		log.Fatalf("[-] [INIT] [Invalid Ggr host: %v]", err)
	}
	ggrPort, err := strconv.Atoi(p)
	if err != nil {
		log.Fatalf("[-] [INIT] [Invalid Ggr host: %v]", err)
	}
	host := &ggr.Host{
		Name: h,
		Port: ggrPort,
	}
	log.Printf("[-] [INIT] [Will prefix all session IDs with a hash-sum: %s]", host.Sum())
	return host
}

func onSIGHUP(fn func()) {
	sig := make(chan os.Signal)
	signal.Notify(sig, syscall.SIGHUP)
	go func() {
		for {
			<-sig
			fn()
		}
	}()
}

var seleniumPaths = struct {
	CreateSession, ProxySession string
}{
	CreateSession: "/session",
	ProxySession:  "/session/",
}

func selenium() http.Handler {
	mux := http.NewServeMux()
	mux.HandleFunc(seleniumPaths.CreateSession, post(queue.Try(queue.Check(queue.Protect(create)))))
	mux.HandleFunc(seleniumPaths.ProxySession, proxy)
	mux.HandleFunc(paths.Status, status)
	mux.HandleFunc(paths.Welcome, welcome)
	return mux
}

func post(next http.HandlerFunc) http.HandlerFunc {
	return func(w http.ResponseWriter, r *http.Request) {
		if r.Method != http.MethodPost {
			http.Error(w, "Method not allowed", http.StatusMethodNotAllowed)
			return
		}
		next.ServeHTTP(w, r)
	}
}

func ping(w http.ResponseWriter, _ *http.Request) {
	w.Header().Add("Content-Type", "application/json")
	json.NewEncoder(w).Encode(struct {
		Uptime         string `json:"uptime"`
		LastReloadTime string `json:"lastReloadTime"`
		NumRequests    uint64 `json:"numRequests"`
		Version        string `json:"version"`
	}{time.Since(startTime).String(), conf.LastReloadTime.Format(time.RFC3339), getSerial(), gitRevision})
}

func video(w http.ResponseWriter, r *http.Request) {
	requestId := serial()
	if r.Method == http.MethodDelete {
		deleteFileIfExists(requestId, w, r, videoOutputDir, paths.Video, "DELETED_VIDEO_FILE")
		return
	}
	user, remote := util.RequestInfo(r)
	if _, ok := r.URL.Query()[jsonParam]; ok {
		listFilesAsJson(requestId, w, videoOutputDir, "VIDEO_ERROR")
		return
	}
	log.Printf("[%d] [VIDEO_LISTING] [%s] [%s]", requestId, user, remote)
	fileServer := http.StripPrefix(paths.Video, http.FileServer(http.Dir(videoOutputDir)))
	fileServer.ServeHTTP(w, r)
}

func deleteFileIfExists(requestId uint64, w http.ResponseWriter, r *http.Request, dir string, prefix string, status string) {
	user, remote := util.RequestInfo(r)
	fileName := strings.TrimPrefix(r.URL.Path, prefix)
	filePath := filepath.Join(dir, fileName)
	_, err := os.Stat(filePath)
	if err != nil {
		http.Error(w, fmt.Sprintf("Unknown file %s", filePath), http.StatusNotFound)
		return
	}
	err = os.Remove(filePath)
	if err != nil {
		http.Error(w, fmt.Sprintf("Failed to delete file %s: %v", filePath, err), http.StatusInternalServerError)
		return
	}
	log.Printf("[%d] [%s] [%s] [%s] [%s]", requestId, status, user, remote, fileName)
}

var paths = struct {
	Video, VNC, Logs, Devtools, Download, Clipboard, File, Ping, Status, Error, WdHub, Welcome string
}{
	Video:     "/video/",
	VNC:       "/vnc/",
	Logs:      "/logs/",
	Devtools:  "/devtools/",
	Download:  "/download/",
	Clipboard: "/clipboard/",
	Status:    "/status",
	File:      "/file",
	Ping:      "/ping",
	Error:     "/error",
	WdHub:     "/wd/hub",
	Welcome:   "/",
}

func handler() http.Handler {
	root := http.NewServeMux()
	root.HandleFunc(paths.WdHub+"/", func(w http.ResponseWriter, r *http.Request) {
		w.Header().Add("Content-Type", "application/json")
		r.URL.Scheme = "http"
		r.URL.Host = (&request{r}).localaddr()
		r.URL.Path = strings.TrimPrefix(r.URL.Path, paths.WdHub)
		selenium().ServeHTTP(w, r)
	})
	root.HandleFunc(paths.Error, func(w http.ResponseWriter, r *http.Request) {
		jsonerror.InvalidSessionID(errors.New("session timed out or not found")).Encode(w)
	})
	root.HandleFunc(paths.Status, func(w http.ResponseWriter, r *http.Request) {
		w.Header().Add("Content-Type", "application/json")
		json.NewEncoder(w).Encode(conf.State(sessions, limit, queue.Queued(), queue.Pending()))
	})
	root.HandleFunc(paths.Ping, ping)
	root.Handle(paths.VNC, websocket.Handler(vnc))
	root.HandleFunc(paths.Logs, logs)
	root.HandleFunc(paths.Video, video)
	root.HandleFunc(paths.Download, reverseProxy(func(sess *session.Session) string { return sess.HostPort.Fileserver }, "DOWNLOADING_FILE"))
	root.HandleFunc(paths.Clipboard, reverseProxy(func(sess *session.Session) string { return sess.HostPort.Clipboard }, "CLIPBOARD"))
	root.HandleFunc(paths.Devtools, reverseProxy(func(sess *session.Session) string { return sess.HostPort.Devtools }, "DEVTOOLS"))
	if enableFileUpload {
		root.HandleFunc(paths.File, fileUpload)
	}
	root.HandleFunc(paths.Welcome, welcome)
	return root
}

func showVersion() {
	fmt.Printf("Git Revision: %s\n", gitRevision)
	fmt.Printf("UTC Build Time: %s\n", buildStamp)
}

func main() {
	log.Printf("[-] [INIT] [Timezone: %s]", time.Local)
	log.Printf("[-] [INIT] [Listening on %s]", listen)

	stop := make(chan os.Signal)
	signal.Notify(stop, syscall.SIGINT, syscall.SIGTERM)

	server := &http.Server{
		Addr:    listen,
		Handler: handler(),
	}
	e := make(chan error)
	go func() {
		e <- server.ListenAndServe()
	}()
	select {
	case err := <-e:
		log.Fatalf("[-] [INIT] [Failed to start: %v]", err)
	case <-stop:
	}

	log.Printf("[-] [SHUTTING_DOWN] [%s]", gracefulPeriod)
	ctx, cancel := context.WithTimeout(context.Background(), gracefulPeriod)
	defer cancel()
	if err := server.Shutdown(ctx); err != nil {
		log.Fatalf("[-] [SHUTTING_DOWN] [Failed to shut down: %v]", err)
	}

	sessions.Each(func(k string, s *session.Session) {
		if enableFileUpload {
			os.RemoveAll(path.Join(os.TempDir(), k))
		}
		s.Cancel()
	})

	if !disableDocker {
		err := cli.Close()
		if err != nil {
			log.Fatalf("[-] [SHUTTING_DOWN] [Error closing Docker client: %v]", err)
		}
	}
}<|MERGE_RESOLUTION|>--- conflicted
+++ resolved
@@ -96,12 +96,9 @@
 	flag.StringVar(&videoRecorderImage, "video-recorder-image", "selenoid/video-recorder:latest-release", "Image to use as video recorder")
 	flag.StringVar(&logOutputDir, "log-output-dir", "", "Directory to save session log to")
 	flag.BoolVar(&saveAllLogs, "save-all-logs", false, "Whether to save all logs without considering capabilities")
-<<<<<<< HEAD
 	flag.DurationVar(&gracefulPeriod, "graceful-period", 300*time.Second, "graceful shutdown period in time.Duration format, e.g. 300s or 500ms")
-=======
 	flag.BoolVar(&enableKubernetesSupport, "enable-kubernetes-support", false, "Enable kubernetes support")
 	flag.StringVar(&nameSpace, "namespace", "default", "Kubernetes namespace for browsers")
->>>>>>> fbe751f3
 	flag.Parse()
 
 	if version {
@@ -184,7 +181,7 @@
 		disableDocker = true
 		manager = &service.DefaultManager{Environment: &environment, Config: conf}
 		log.Println("[-] [INIT] [Selenoid is running with kubernetes support]")
-		return 
+		return
 	}
 
 	if disableDocker {
