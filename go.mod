module github.com/aerokube/selenoid

go 1.19

require (
	github.com/aandryashin/matchers v0.0.0-20161126170413-435295ea180e
	github.com/aerokube/ggr v0.0.0-20220530075522-e83d8e58ba43
	github.com/aerokube/util v0.0.0-20200816065139-4ca0222e7686
	github.com/aws/aws-sdk-go v1.44.137
	github.com/docker/docker v20.10.17+incompatible
	github.com/docker/go-connections v0.4.0
	github.com/docker/go-units v0.4.0
	github.com/gorilla/websocket v1.5.0
	github.com/imdario/mergo v0.3.13
	github.com/mafredri/cdp v0.33.0
	github.com/pborman/uuid v1.2.1
	github.com/pkg/errors v0.9.1
<<<<<<< HEAD
	golang.org/x/net v0.0.0-20220722155237-a158d28d115b
	k8s.io/api v0.25.2
	k8s.io/apimachinery v0.25.2
	k8s.io/client-go v0.25.2
	sigs.k8s.io/controller-runtime v0.13.0
=======
	golang.org/x/net v0.1.0
>>>>>>> df4446ed
)

require (
	github.com/Microsoft/go-winio v0.5.2 // indirect
	github.com/PuerkitoBio/purell v1.1.1 // indirect
	github.com/PuerkitoBio/urlesc v0.0.0-20170810143723-de5bf2ad4578 // indirect
	github.com/davecgh/go-spew v1.1.1 // indirect
	github.com/docker/distribution v2.8.1+incompatible // indirect
	github.com/emicklei/go-restful/v3 v3.8.0 // indirect
	github.com/go-logr/logr v1.2.3 // indirect
	github.com/go-openapi/jsonpointer v0.19.5 // indirect
	github.com/go-openapi/jsonreference v0.19.5 // indirect
	github.com/go-openapi/swag v0.19.14 // indirect
	github.com/gogo/protobuf v1.3.2 // indirect
	github.com/golang/protobuf v1.5.2 // indirect
	github.com/google/gnostic v0.5.7-v3refs // indirect
	github.com/google/gofuzz v1.1.0 // indirect
	github.com/google/uuid v1.1.2 // indirect
	github.com/jmespath/go-jmespath v0.4.0 // indirect
	github.com/josharian/intern v1.0.0 // indirect
	github.com/json-iterator/go v1.1.12 // indirect
	github.com/mailru/easyjson v0.7.6 // indirect
	github.com/moby/term v0.0.0-20210619224110-3f7ff695adc6 // indirect
	github.com/modern-go/concurrent v0.0.0-20180306012644-bacd9c7ef1dd // indirect
	github.com/modern-go/reflect2 v1.0.2 // indirect
	github.com/munnerz/goautoneg v0.0.0-20191010083416-a7dc8b61c822 // indirect
	github.com/opencontainers/go-digest v1.0.0 // indirect
	github.com/opencontainers/image-spec v1.0.2 // indirect
	github.com/sirupsen/logrus v1.7.0 // indirect
<<<<<<< HEAD
	github.com/spf13/pflag v1.0.5 // indirect
	golang.org/x/oauth2 v0.0.0-20211104180415-d3ed0bb246c8 // indirect
	golang.org/x/sys v0.0.0-20220722155257-8c9f86f7a55f // indirect
	golang.org/x/term v0.0.0-20210927222741-03fcf44c2211 // indirect
	golang.org/x/text v0.3.7 // indirect
	golang.org/x/time v0.0.0-20220609170525-579cf78fd858 // indirect
	google.golang.org/appengine v1.6.7 // indirect
	google.golang.org/protobuf v1.28.0 // indirect
	gopkg.in/inf.v0 v0.9.1 // indirect
	gopkg.in/yaml.v2 v2.4.0 // indirect
	gopkg.in/yaml.v3 v3.0.1 // indirect
=======
	golang.org/x/sys v0.1.0 // indirect
>>>>>>> df4446ed
	gotest.tools/v3 v3.2.0 // indirect
	k8s.io/klog/v2 v2.70.1 // indirect
	k8s.io/kube-openapi v0.0.0-20220803162953-67bda5d908f1 // indirect
	k8s.io/utils v0.0.0-20220728103510-ee6ede2d64ed // indirect
	sigs.k8s.io/json v0.0.0-20220713155537-f223a00ba0e2 // indirect
	sigs.k8s.io/structured-merge-diff/v4 v4.2.3 // indirect
	sigs.k8s.io/yaml v1.3.0 // indirect
)<|MERGE_RESOLUTION|>--- conflicted
+++ resolved
@@ -15,15 +15,11 @@
 	github.com/mafredri/cdp v0.33.0
 	github.com/pborman/uuid v1.2.1
 	github.com/pkg/errors v0.9.1
-<<<<<<< HEAD
-	golang.org/x/net v0.0.0-20220722155237-a158d28d115b
+	golang.org/x/net v0.1.0
 	k8s.io/api v0.25.2
 	k8s.io/apimachinery v0.25.2
 	k8s.io/client-go v0.25.2
 	sigs.k8s.io/controller-runtime v0.13.0
-=======
-	golang.org/x/net v0.1.0
->>>>>>> df4446ed
 )
 
 require (
@@ -53,21 +49,17 @@
 	github.com/opencontainers/go-digest v1.0.0 // indirect
 	github.com/opencontainers/image-spec v1.0.2 // indirect
 	github.com/sirupsen/logrus v1.7.0 // indirect
-<<<<<<< HEAD
 	github.com/spf13/pflag v1.0.5 // indirect
 	golang.org/x/oauth2 v0.0.0-20211104180415-d3ed0bb246c8 // indirect
-	golang.org/x/sys v0.0.0-20220722155257-8c9f86f7a55f // indirect
-	golang.org/x/term v0.0.0-20210927222741-03fcf44c2211 // indirect
-	golang.org/x/text v0.3.7 // indirect
+	golang.org/x/sys v0.1.0 // indirect
+	golang.org/x/term v0.1.0 // indirect
+	golang.org/x/text v0.4.0 // indirect
 	golang.org/x/time v0.0.0-20220609170525-579cf78fd858 // indirect
 	google.golang.org/appengine v1.6.7 // indirect
 	google.golang.org/protobuf v1.28.0 // indirect
 	gopkg.in/inf.v0 v0.9.1 // indirect
 	gopkg.in/yaml.v2 v2.4.0 // indirect
 	gopkg.in/yaml.v3 v3.0.1 // indirect
-=======
-	golang.org/x/sys v0.1.0 // indirect
->>>>>>> df4446ed
 	gotest.tools/v3 v3.2.0 // indirect
 	k8s.io/klog/v2 v2.70.1 // indirect
 	k8s.io/kube-openapi v0.0.0-20220803162953-67bda5d908f1 // indirect
